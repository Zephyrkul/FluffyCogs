--- conflicted
+++ resolved
@@ -1,6 +1,5 @@
 import asyncio
 import logging
-<<<<<<< HEAD
 import re
 from collections import deque, namedtuple
 from contextlib import suppress
@@ -8,21 +7,12 @@
 from itertools import chain, filterfalse
 from typing import List, TYPE_CHECKING
 from urlnorm import norm_netloc
-=======
-from collections import namedtuple
-from contextlib import suppress
->>>>>>> 99dbf832
 
 import discord
 from redbot.core import commands
-<<<<<<< HEAD
 from redbot.core.utils.predicates import MessagePredicate
 from redbot.core.utils.chat_formatting import pagify, humanize_list
 from redbot.core.i18n import Translator
-
-=======
-from redbot.core.utils.chat_formatting import pagify
->>>>>>> 99dbf832
 
 log = logging.getLogger("red.fluffy.rift.converter")
 _ = Translator(__name__, __file__)
@@ -133,4 +123,4 @@
                 results.add(ctx.bot.get_user(user.id))
             await asyncio.sleep(0)
         results.discard(None)
-        return list(results)
+        return list(results)