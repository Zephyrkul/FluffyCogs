--- conflicted
+++ resolved
@@ -1,32 +1,21 @@
-{
-    "author": [
-        "Zephyrkul (Zephyrkul#1089)",
-        "Twentysix26 (Twentysix#5252)"
-    ],
-    "install_msg": "Usage: `[p]help rift`",
-    "name": "Rift",
-<<<<<<< HEAD
-    "short": "Allows cross-server communication through Red",
-    "description": "Communicate with other servers through Red! Works to and from DMs as well.",
-    "requirements": [
-        "discord-text-sanitizer",
-        "https://github.com/pinterest/urlnorm/archive/master.zip#egg=urlnorm"
-    ],
-=======
-    "min_bot_version": "3.4.0",
-    "short": "Allows cross-server communication through Red",
-    "description": "Communicate with other servers through Red! Works to and from DMs as well.",
->>>>>>> 7face7ca
-    "tags": [
-        "cross-server",
-        "communication",
-        "fun",
-        "trolling",
-        "impersonation"
-<<<<<<< HEAD
-    ]
-=======
-    ],
-    "end_user_data_statement": "This cog does not persistently store any data or metadata about users. This cog does store user IDs necessary for anti-abuse measures, i.e. blocklists."
->>>>>>> 7face7ca
+{
+    "author": [
+        "Zephyrkul (Zephyrkul#1089)",
+        "Twentysix26 (Twentysix#5252)"
+    ],
+    "install_msg": "Usage: `[p]help rift`",
+    "name": "Rift",
+    "short": "Allows cross-server communication through Red",
+    "description": "Communicate with other servers through Red! Works to and from DMs as well.",
+    "requirements": [
+        "https://github.com/pinterest/urlnorm/archive/master.zip#egg=urlnorm"
+    ],
+    "tags": [
+        "cross-server",
+        "communication",
+        "fun",
+        "trolling",
+        "impersonation"
+    ],
+    "end_user_data_statement": "This cog does not persistently store any data or metadata about users. This cog does store user IDs necessary for anti-abuse measures, i.e. blocklists."
 }