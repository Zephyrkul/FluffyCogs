--- conflicted
+++ resolved
@@ -1,4 +1,3 @@
-<<<<<<< HEAD
 import asyncio
 import discord
 import logging
@@ -19,19 +18,6 @@
 from redbot.core.i18n import Translator, cog_i18n
 
 from .graph import SimpleGraph, Vector
-=======
-import logging
-from contextlib import suppress
-from io import BytesIO
-
-import discord
-from redbot.core import Config, checks, commands
-from redbot.core.i18n import Translator
-from redbot.core.utils import common_filters, mod
-from redbot.core.utils.chat_formatting import humanize_list, pagify
-
-from .converter import RiftConverter, search_converter
->>>>>>> 99dbf832
 
 if TYPE_CHECKING:
     from discord.abc import Messageable as DiscordConverter
@@ -615,4 +601,4 @@
         await asyncio.gather(
             *(self.process_discord_message(message, m) for m in self.messages.get(message, ())),
             return_exceptions=True,
-        )
+        )